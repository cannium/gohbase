--- conflicted
+++ resolved
@@ -26,7 +26,6 @@
 	adminClient
 )
 
-<<<<<<< HEAD
 // Client a regular HBase client
 type Client interface {
 	Scan(s *hrpc.Scan) ([]*hrpc.Result, error)
@@ -38,7 +37,8 @@
 	CheckAndPut(p *hrpc.Mutate, family string, qualifier string,
 		expectedValue []byte) (bool, error)
 	Close()
-=======
+}
+
 type Option func(*client)
 
 func SetZnodeParentOption(znodeParent string) Option {
@@ -47,204 +47,6 @@
 		zk.Master = zk.ResourceName(znodeParent + "/master")
 	}
 }
-
-type newRegResult struct {
-	Client hrpc.RegionClient
-	Err    error
-}
-
-// client -> region cache. Used to quickly look up all the
-// regioninfos that map to a specific client
-type clientRegionCache struct {
-	m sync.Mutex
-
-	regions map[hrpc.RegionClient][]hrpc.RegionInfo
-}
-
-func (rcc *clientRegionCache) put(c hrpc.RegionClient, r hrpc.RegionInfo) {
-	rcc.m.Lock()
-	defer rcc.m.Unlock()
-
-	lst := rcc.regions[c]
-	for _, existing := range lst {
-		if existing == r {
-			return
-		}
-	}
-	rcc.regions[c] = append(lst, r)
-}
-
-func (rcc *clientRegionCache) del(r hrpc.RegionInfo) {
-	rcc.m.Lock()
-	c := r.Client()
-	if c != nil {
-		r.SetClient(nil)
-
-		rs := rcc.regions[c]
-		var index int
-		for i, reg := range rs {
-			if reg == r {
-				index = i
-			}
-		}
-		rs = append(rs[:index], rs[index+1:]...)
-
-		if len(rs) == 0 {
-			// close region client if noone is using it
-			delete(rcc.regions, c)
-			c.Close()
-		} else {
-			rcc.regions[c] = rs
-		}
-	}
-	rcc.m.Unlock()
-}
-
-func (rcc *clientRegionCache) closeAll() {
-	rcc.m.Lock()
-	for client, regions := range rcc.regions {
-		for _, region := range regions {
-			region.MarkUnavailable()
-			region.SetClient(nil)
-		}
-		client.Close()
-	}
-	rcc.m.Unlock()
-}
-
-func (rcc *clientRegionCache) clientDown(reg hrpc.RegionInfo) []hrpc.RegionInfo {
-	rcc.m.Lock()
-	var downregions []hrpc.RegionInfo
-	c := reg.Client()
-	for _, sharedReg := range rcc.regions[c] {
-		succ := sharedReg.MarkUnavailable()
-		sharedReg.SetClient(nil)
-		if succ {
-			downregions = append(downregions, sharedReg)
-		}
-	}
-	delete(rcc.regions, c)
-	rcc.m.Unlock()
-	return downregions
-}
-
-func (rcc *clientRegionCache) checkForClient(host string, port uint16) hrpc.RegionClient {
-	rcc.m.Lock()
-	defer rcc.m.Unlock()
-
-	for client := range rcc.regions {
-		if client.Host() == host && client.Port() == port {
-			return client
-		}
-	}
-	return nil
-}
-
-// key -> region cache.
-type keyRegionCache struct {
-	m sync.Mutex
-
-	// Maps a []byte of a region start key to a hrpc.RegionInfo
-	regions *b.Tree
-}
-
-func (krc *keyRegionCache) get(key []byte) ([]byte, hrpc.RegionInfo) {
-	// When seeking - "The Enumerator's position is possibly after the last item in the tree"
-	// http://godoc.org/github.com/cznic/b#Tree.Set
-	krc.m.Lock()
-
-	enum, ok := krc.regions.Seek(key)
-	k, v, err := enum.Prev()
-	if err == io.EOF && krc.regions.Len() > 0 {
-		// We're past the end of the tree. Return the last element instead.
-		// (Without this code we always get a cache miss and create a new client for each req.)
-		k, v = krc.regions.Last()
-		err = nil
-	} else if !ok {
-		k, v, err = enum.Prev()
-	}
-	enum.Close()
-	if err != nil {
-		krc.m.Unlock()
-		return nil, nil
-	}
-	krc.m.Unlock()
-	return k.([]byte), v.(hrpc.RegionInfo)
-}
-
-func isRegionOverlap(regA, regB hrpc.RegionInfo) bool {
-	return bytes.Equal(regA.Table(), regB.Table()) &&
-		bytes.Compare(regA.StartKey(), regB.StopKey()) < 0 &&
-		bytes.Compare(regA.StopKey(), regB.StartKey()) > 0
-}
-
-func (krc *keyRegionCache) getOverlaps(reg hrpc.RegionInfo) []hrpc.RegionInfo {
-	var overlaps []hrpc.RegionInfo
-	var v interface{}
-	var err error
-
-	// deal with empty tree in the beginning so that we don't have to check
-	// EOF errors for enum later
-	if krc.regions.Len() == 0 {
-		return overlaps
-	}
-
-	enum, ok := krc.regions.Seek(reg.Name())
-	if !ok {
-		// need to check if there are overlaps before what we found
-		_, _, err = enum.Prev()
-		if err == io.EOF {
-			// we are in the end of tree, get last entry
-			_, v = krc.regions.Last()
-			currReg := v.(hrpc.RegionInfo)
-			if isRegionOverlap(currReg, reg) {
-				return append(overlaps, currReg)
-			}
-		} else {
-			_, v, err = enum.Next()
-			if err == io.EOF {
-				// we are before the beginning of the tree now, get new enum
-				enum.Close()
-				enum, err = krc.regions.SeekFirst()
-			} else {
-				// otherwise, check for overlap before us
-				currReg := v.(hrpc.RegionInfo)
-				if isRegionOverlap(currReg, reg) {
-					overlaps = append(overlaps, currReg)
-				}
-			}
-		}
-	}
-
-	// now append all regions that overlap until the end of the tree
-	// or until they don't overlap
-	_, v, err = enum.Next()
-	for err == nil && isRegionOverlap(v.(hrpc.RegionInfo), reg) {
-		overlaps = append(overlaps, v.(hrpc.RegionInfo))
-		_, v, err = enum.Next()
-	}
-	enum.Close()
-	return overlaps
-}
-
-func (krc *keyRegionCache) put(reg hrpc.RegionInfo) []hrpc.RegionInfo {
-	krc.m.Lock()
-	defer krc.m.Unlock()
-
-	// Remove all the entries that are overlap with the range of the new region.
-	os := krc.getOverlaps(reg)
-	for _, o := range os {
-		krc.regions.Delete(o.Name())
-	}
-
-	krc.regions.Put(reg.Name(), func(interface{}, bool) (interface{}, bool) {
-		return reg, true
-	})
-	return os
->>>>>>> c54e6d3b
-}
-
-type Option func(*client)
 
 // A Client provides access to an HBase cluster.
 type client struct {
